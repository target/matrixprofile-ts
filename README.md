[![PyPI version](https://badge.fury.io/py/matrixprofile-ts.svg)](https://badge.fury.io/py/matrixprofile-ts)
[![Build Status](https://travis-ci.org/target/matrixprofile-ts.svg)](https://travis-ci.org/target/matrixprofile-ts)
[![Downloads](https://pepy.tech/badge/matrixprofile-ts)](https://pepy.tech/project/matrixprofile-ts)
[![Downloads/Week](https://pepy.tech/badge/matrixprofile-ts/week)](https://pepy.tech/project/matrixprofile-ts/week)
[![License](https://img.shields.io/badge/License-Apache%202.0-blue.svg)](https://opensource.org/licenses/Apache-2.0)
# matrixprofile-ts

matrixprofile-ts is a Python 2 and 3 library for evaluating time series data using the Matrix Profile algorithms developed by the [Keogh](https://www.cs.ucr.edu/~eamonn/MatrixProfile.html) and [Mueen](https://www.cs.unm.edu/~mueen/) research groups at UC-Riverside and the University of New Mexico. Current implementations include MASS, STMP, STAMP, STAMPI, STOMP, SCRIMP++, and FLUSS.

Read the Target blog post [here](https://tech.target.com/2018/12/11/matrix-profile.html).

Further academic description can be found [here](https://www.cs.ucr.edu/~eamonn/MatrixProfile.html).

The PyPi page for matrixprofile-ts is [here](https://pypi.org/project/matrixprofile-ts/)



## Contents
- [Matrix Profile Foundation](#matrix-profile-foundation)
- [Questions](#questions)
- [Installation](#installation)
- [Quick start](#quick-start)
- [Detailed Example](#detailed-example)
- [Algorithm Comparison](#algorithm-comparison)
- [Matrix Profile in Other Languages](#matrix-profile-in-other-languages)
- [Contact](#contact)
- [Citations](#citations)

## Matrix Profile Foundation
matrixprofile-ts is part of the Matrix Profile Foundation, an organization dedicated to facilitating community awareness & adoption of the Matrix Profile through educational resources and high-quality code. More information can be found at https://www.matrixprofile.org/.

An interactive Matrix Profile UI can be found at https://ui.matrixprofile.org/.

## Questions
<<<<<<< HEAD
A key goal of the Matrix Profile Foundation is to provide assistance with deploying the Matrix Profile in real-world settings. In addition to e-mailing foundation members, MPF provides a dedicated Discord channel where practitioners can discuss Matrix Profile applications and seek specific assistance. To join the channel, [click here](https://discordapp.com/invite/sBhDNXT). 
=======
A key goal of the Matrix Profile Foundation is to provide assistance with deploying the Matrix Profile in real-world settings. In addition to e-mailing foundation members, MPF provides a dedicated Discord channel where practitioners can discuss Matrix Profile applications and seek specific assistance. To join the channel, [click here](https://discordapp.com/invite/vA2BtRT).
>>>>>>> 89e9e286


## Installation

Major releases of matrixprofile-ts are available on the Python Package Index:

`pip install matrixprofile-ts`

Details about each release can be found [here](https://github.com/target/matrixprofile-ts/blob/master/docs/Releases.md).

## Quick start

```
>>> from matrixprofile import *
>>> import numpy as np
>>> a = np.array([0.0,1.0,1.0,0.0,0.0,1.0,1.0,0.0,0.0,1.0,1.0,0.0])
>>> matrixProfile.stomp(a,4)
(array([0., 0., 0., 0., 0., 0., 0., 0., 0.]), array([4., 5., 6., 7., 0., 1., 2., 3., 0.]))
```
Note that SCRIMP++ is highly recommended for calculating the Matrix Profile due to its speed and anytime ability.

## Examples

Jupyter notebooks containing various examples of how to use matrixprofile-ts can be found under `docs/examples`.

As a basic introduction, we can take a synthetic signal and use STOMP to calculate the corresponding Matrix Profile (this is the same synthetic signal as in the [Golang Matrix Profile library](https://github.com/aouyang1/go-matrixprofile)). Code for this example can be found [here](https://github.com/target/matrixprofile-ts/blob/master/docs/examples/Matrix_Profile_Tutorial.ipynb)

![datamp](https://github.com/target/matrixprofile-ts/blob/master/datamp.png)


There are several items of note:

- The Matrix Profile value jumps at each phase change. High Matrix Profile values are associated with "discords": time series behavior that hasn't been observed before.

- Repeated patterns in the data (or "motifs") lead to low Matrix Profile values.


We can introduce an anomaly to the end of the time series and use STAMPI to detect it

![datampanom](https://github.com/target/matrixprofile-ts/blob/master/datampanom.png)

The Matrix Profile has spiked in value, highlighting the (potential) presence of a new behavior. Note that Matrix Profile anomaly detection capabilities will depend on the nature of the data, as well as the selected subquery length parameter. Like all good algorithms, it's important to try out different parameter values.

## Algorithm Comparison

This section shows the matrix profile algorithms and the time it takes to compute them. It also discusses use cases on when to use one versus another. The timing comparison is based on the synthetic sample data set to show run time speed.

For a more comprehensive runtime comparison, please review the notebook [docs/examples/Algorithm Comparison.ipynb](https://github.com/target/matrixprofile-ts/blob/master/docs/examples/Algorithm%20Comparison.ipynb).

All time comparisons were ran on a 4 core 2.8 ghz processor with 16 GB of memory. The operating system used was Ubuntu 18.04LTS 64 bit.

| Algorithm | Time to Complete                                                       | Description                                                                                                                                                                                                                                                                                                                                                                                                                                                                                                                                  |
|-----------|------------------------------------------------------------------------|----------------------------------------------------------------------------------------------------------------------------------------------------------------------------------------------------------------------------------------------------------------------------------------------------------------------------------------------------------------------------------------------------------------------------------------------------------------------------------------------------------------------------------------------|
| STAMP     | 310 ms ± 1.73 ms per loop (mean ± std. dev. of 7 runs, 1 loop each)    | STAMP is an anytime algorithm that lets you sample the data set to get an approximate solution. Our implementation provides you with the option to specify the sampling size in percent format.                                                                                                                                                                                                                                                                                                                                              |
| STOMP     | 79.8 ms ± 473 µs per loop (mean ± std. dev. of 7 runs, 10 loops each)  | STOMP computes an exact solution in a very efficient manner. When you have a historic time series that you would like to examine, STOMP is typically the quickest at giving an exact solution.                                                                                                                                                                                                                                                                                                                                               |
| SCRIMP++  | 59 ms ± 278 µs per loop (mean ± std. dev. of 7 runs, 10 loops each) | SCRIMP++ merges the concepts of STAMP and STOMP together to provide an anytime algorithm that enables "interactive analysis speed". Essentially, it provides an exact or approximate solution in a very timely manner. Our implementation allows you to specify the max number of seconds you are willing to wait for a solution to obtain an approximate solution. If you are wanting the exact solution, it is able to provide that as well. The original authors of this algorithm suggest that SCRIMP++ can be used in all use cases. |

## Matrix Profile in Other Languages
- R: https://github.com/franzbischoff/tsmp
- Golang: https://github.com/aouyang1/go-matrixprofile
- C++: https://github.com/shapelets/khiva

## Contact
- Andrew Van Benschoten (avbs89@gmail.com)
- Tyler Marrs (tylerwmarrs@gmail.com)

## Citations
1. Chin-Chia Michael Yeh, Yan Zhu, Liudmila Ulanova, Nurjahan Begum, Yifei Ding, Hoang Anh Dau, Diego Furtado Silva, Abdullah Mueen, Eamonn Keogh (2016). Matrix Profile I: All Pairs Similarity Joins for Time Series: A Unifying View that Includes Motifs, Discords and Shapelets. IEEE ICDM 2016

2. Matrix Profile II: Exploiting a Novel Algorithm and GPUs to break the one Hundred Million Barrier for Time Series Motifs and Joins.  Yan Zhu, Zachary Zimmerman, Nader Shakibay Senobari, Chin-Chia Michael Yeh, Gareth Funning, Abdullah Mueen, Philip Berisk and Eamonn Keogh (2016). EEE ICDM 2016

3. Matrix Profile V: A Generic Technique to Incorporate Domain Knowledge into Motif Discovery. Hoang Anh Dau and Eamonn Keogh. KDD'17, Halifax, Canada.

4. Matrix Profile XI: SCRIMP++: Time Series Motif Discovery at Interactive Speed. Yan Zhu, Chin-Chia Michael Yeh, Zachary Zimmerman, Kaveh Kamgar and Eamonn Keogh, ICDM 2018.

5. Matrix Profile VIII: Domain Agnostic Online Semantic Segmentation at Superhuman Performance Levels. Shaghayegh Gharghabi, Yifei Ding, Chin-Chia Michael Yeh, Kaveh Kamgar, Liudmila Ulanova, and Eamonn Keogh. ICDM 2017.<|MERGE_RESOLUTION|>--- conflicted
+++ resolved
@@ -32,11 +32,7 @@
 An interactive Matrix Profile UI can be found at https://ui.matrixprofile.org/.
 
 ## Questions
-<<<<<<< HEAD
 A key goal of the Matrix Profile Foundation is to provide assistance with deploying the Matrix Profile in real-world settings. In addition to e-mailing foundation members, MPF provides a dedicated Discord channel where practitioners can discuss Matrix Profile applications and seek specific assistance. To join the channel, [click here](https://discordapp.com/invite/sBhDNXT). 
-=======
-A key goal of the Matrix Profile Foundation is to provide assistance with deploying the Matrix Profile in real-world settings. In addition to e-mailing foundation members, MPF provides a dedicated Discord channel where practitioners can discuss Matrix Profile applications and seek specific assistance. To join the channel, [click here](https://discordapp.com/invite/vA2BtRT).
->>>>>>> 89e9e286
 
 
 ## Installation
